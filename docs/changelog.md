---
layout: docs
title: Changelog
prev_section: roadmap
next_section: 3rd_party_integration
permalink: /changelog/
---

### git HEAD

<<<<<<< HEAD
* `required => true` validation shorthand uses the presence validator except for
  `Boolean` which uses the non null validator: [#110](https://github.com/nviennot/nobrainer/issues/110), 
  [#118](https://github.com/nviennot/nobrainer/issues/118).
=======
* Bug fix: the uniqueness validator would raise an exception when dealing with
  invalid types: [#117](https://github.com/nviennot/nobrainer/issues/117).
>>>>>>> 6dec9f0e
* `auto_create_databases` and `auto_create_tables` are no longer configurable.
  Automatic database/table creation is always on.
* Added the validation shorthands `min_length` and `max_length`.
* Added a new type `Text` meant to be used for long strings. Regular `String`
  types are now limited to `255` characters. This limit is configurable with
  `config.max_string_length`.
* `ActiveModel::ForbiddenAttributesError` is raised if Rails controller params
  are passed directly to NoBrainer without using strong parameters.
* Implementation of a distributed lock `NoBrainer::Lock`, which is used by the
  uniqueness validator.
* Drop criteria cache when it has too many elements to avoid out of memory
  issues (configurable with `config.criteria_cache_max_entries`, defaults to `10,000`).
* Raise errors when using attributes from controller params without sanitizing
  them with strong params. The check is performed during attribute assignement
  and in `where()` queries.
* `preload()` is now `eager_load()`.
* default value procs are now executed in the context of the document. This is
  useful to set values depending on other values.
* Added a `:scope` option for `has_many` and `has_many_through` associations.
  The provided scope is run in the context of the target model, which is useful
  to reuse named scoped: [#115](https://github.com/nviennot/nobrainer/issues/115).
* `has_many_through` associations have a `target_model` method to access the underlying model:
  [#114](https://github.com/nviennot/nobrainer/issues/114).
* Allow `default_scope` to be defined multiple times on models and their subclasses.
  They all get to be applied: [#113](https://github.com/nviennot/nobrainer/issues/113).
* Validations are only run against changed fields.
* Atomic operations use sane default values.
* Allow atomic values to be read, it's easier for debugging and callbacks handlers.
* Detect potential miseuses with `:or` arguments (`[{...},{...}]` vs `[...,...]`).
* Added a `:length` validation shorthand on field definitions.
* Added the not null validator. `validates_not_null :field` or `validates :field, :not_null`
  can be used to validates non null values.
* Bug fix: Allow `delete_all/update_all/replace_all` to operate on multi indexes.
* Introduced `criteria.without_distinct` keyword to ommit `distinct` on multi indexes.
* Bug fix: `where(:field.defined => value)` properly cast `value` to a boolean.

### 0.20.0 -- Dec. 3, 2014

* Renamed `find!` to `find`. Sticking with ORMs established API to be safer overall.
* Geo support. Introduced the `Geo::Point` type and others. Querying with
  `where(:field.near => {})` and `where(:field.intersects => geo_object)`.
* Generated primary keys use a `[A-Za-z0-9]{14}` format.

### 0.19.0 -- Nov. 17, 2014

* `:as` is now `:store_as`.
* To access a `multi` index, `any` must be used. e.g. `Post.where(:tags.any => 'tag')`.
* Introducing `all` and `any` modifiers in `where()` queries.
* Bug fix: Table creation should use the aliased primary key: [#80](https://github.com/nviennot/nobrainer/issues/80).
* `where()` only allow queries on known fields, unless the model uses dynamic attributes.
* `created_at` and `updated_at` can be updated.
* Extracted the symbol decoration logic into a separate [gem](https://github.com/nviennot/symbol_decoration).
* Alias `create!` to `create` to provide backward compatibility with gems.
* Bug fix: indexed `:or` queries should return distinct elements.
* Atomic operations seems now ready for prime time.

### 0.18.1 -- Nov. 8, 2014

* Added `config.app_name` and `config.environment` for non Rails apps.
* `config.max_reconnection_tries` is now `max_retries_on_connection_failure`.
* Added `criteria.extend()` to add chainable extend behavior.
* Bug fix: more atomic operations can now be performed after `save()`.
* Added an `:external` option to indexes.
* Renamed index synchronization rake task to `nobrainer:sync_indexes`.
* Indexes are kept synchronized through an auxilary table.
* Index deletions are no longer confirmed.
* Added a `:uniq` validation shorthand (alias of `:unique`).
* Added a `:format` validation shorthand on field definitions.
* `update` is now an alias of `update_attributes`.
* Renamed rake namespace from `db:` to `nobrainer:`.
* `config.reconnection_tries` defaults to 1 in development mode, or 15 otherwise.
* `criteria` is available in the middleware stack, useful for monitoring tools.
* `order_by` accepts Arrays as arguments as well.
* `min`/`avg`/`max` return `nil` by default.

### 0.17.0 -- Sep. 25, 2014

* Implementation of atomic operations.
* `save()` is now `save?()` and `save!()` is now `save()`. Same for `update_attributes()`.
* Added a `per_thread_connection` configuration flag (until we have a real connection pool from the driver).

### 0.16.0 -- Aug. 27, 2014

* Added support for lazy fetching on given fields.
* Added support for Binary types.
* The logger shows non indexed queries.
* Added support for `pluck()` and `without()`: [#86](https://github.com/nviennot/nobrainer/issues/86).
* `:or` queries are optimized to leverage indexes: [#85](https://github.com/nviennot/nobrainer/issues/86).
* Added aliases support with `:as`: [#84](https://github.com/nviennot/nobrainer/issues/84).
* `with_index()` influences `order_by()`: [#82](https://github.com/nviennot/nobrainer/issues/82).
* Added a connection lock for thread safety: [#80](https://github.com/nviennot/nobrainer/issues/80).
* `with_index()` can take no argument to force the use of an index.
* Bug fix with the Rails reloader: [#78](https://github.com/nviennot/nobrainer/issues/78).
* Added aggregate functions on criteria (min/max/avg/sum).

### 0.15.0 -- July 27, 2014

* Allow custom types serialization and cast methods.
* Added local/utc timezone translation for `Time` typed attributes,
  configurable with `user_timezone` and `db_timezone`.
* Added ISO8601 `Time` casting.
* Added `Date` casting. They are stored as UTC times in the DB.
* Added a `defined` symbol modifier to test for undefined fields.
* Added a `sample` method to pick a random document.
* Added a `:in` field definition shorthand for inclusion validation.
* Support types and indexes when using Rails scaffolding by Josh Kuhn for [http://rethinkdb.com/docs/rails/](http://rethinkdb.com/docs/rails/)

### 0.14.0 -- June 17, 2014

* Added custom primary keys support.
* Optimized certain queries.
* Added some parallel testing (with `rake`)
* Updated to the new RethinkDB driver and its new JSON transport mechanism.

### 0.13.1 -- March 31, 2014

* `update_indexes` waits for completion by default.
* Added the `nin` operator for `where()` queries.
* Renamed `AssociationNotSaved` to `AssociationNotPersisted`.
* Added a `:unique => true` options on fields as a shorthand for the unique validation.
* Added support for queries on belongs_to associations. e.g. `Comment.where(:post => Post.first)`.
* Added support for distributed locks when performing uniqueness validations.
* Removed the `document.attributes=` accessor.
* Bug fix: document dirtiness is now properly cleaned after a database read.
* `Symbol` typed fields are now read back from the database as symbols and not strings.
* Bug fix: `before_validation` callbacks no longer stop the validation chain when returning `false`.
* Added support for Rails 4.1.

### 0.13.0 -- Jan. 12, 2014

* Removed `update()` and `replace()` for the model instance.
* Removed `inc_all()` and `dec_all()` for criteria.
* Reinstantiating a instance model from the database no longer goes through the
  setters to keep things consistent with the rest of the API.
* Dirty tracking tracks changes from an undefined field, to a field set to `nil`.
* Hashes are updated with `r.literal()` to avoid the use of `replace`.
* Added a `:required => true` options on fields as a shorthand for the presence validation.
* Improved the reconnection mechanism.
* Added support for readonly fields.
* Removed Rails3 compatibility.

### 0.12.0 -- Jan. 8,  2014

* Timestamps are no longer enabled by default.
* `where()` validates and casts all the values with respect to their declared
  field types. This avoid potential query injections.
* Saving a model will only update the attributes that have changed. No database
  update will be performed in case nothing has changed.
* `after_find()` callbacks are available on models, and also on criteria.
* Removed `.to_xml`. This feature is still available by including a module.
* License changed from MIT to LGPLv3.

### 0.11.0 -- Jan. 7, 2014

* Using indexes for `gt`, `gte`, `lt`, `lte` operators when possible.
* Renamed `criteria.includes()` to `criteria.preload()`.
* Added a `:validates` option on fields.
* Fixed dirty tracking with mutable values such as hashes and array.
* Added `initialize` callbacks.
* Boolean types adds a `field_name?` method for convenience.

### 0.10.0 -- Jan. 6, 2014

* Fixed a `NameError` bug when trying to include the `DynamicAttributes` module.
Issue: [#54](https://github.com/nviennot/nobrainer/issues/54).
* Make the associations hackable.
* Implementation of the type checking/casting mechanism.

### 0.9.1 -- Jan. 5, 2014

* Added Rails generators for models
* Removed unecessary ActiveSupport requires.

### 0.9.0 -- Jan. 5, 2014

* Removed the `auto_include_timestamps` and `include_root_in_json` settings.
  Because The order in which the models are declared and NoBrainer configured affected
  the result. Related issue [#52](https://github.com/nviennot/nobrainer/issues/52)
* Removed the `cache_documents` setting because it should not be broken.
* Bug fix with `order_by()` which would try to use an index after a RQL
  `filter()` or `get_all()`.
* `includes()` no longer kill the criteria cache.
* Loading a `has_many` association will set the corresponding
  `belongs_to` association, with or without eager loading.
* Added the `has_many through` association. The implementation is done through
  eager loading.
* Added the `has_one` association.
* Renamed `with_options()` -> `with()`.

### 0.8.0 -- Dec. 31, 2013

* First documented release of NoBrainer.<|MERGE_RESOLUTION|>--- conflicted
+++ resolved
@@ -8,14 +8,13 @@
 
 ### git HEAD
 
-<<<<<<< HEAD
 * `required => true` validation shorthand uses the presence validator except for
-  `Boolean` which uses the non null validator: [#110](https://github.com/nviennot/nobrainer/issues/110), 
+  `Boolean` which uses the non null validator:
+  [#109](https://github.com/nviennot/nobrainer/issues/109),
+  [#110](https://github.com/nviennot/nobrainer/issues/110),
   [#118](https://github.com/nviennot/nobrainer/issues/118).
-=======
 * Bug fix: the uniqueness validator would raise an exception when dealing with
   invalid types: [#117](https://github.com/nviennot/nobrainer/issues/117).
->>>>>>> 6dec9f0e
 * `auto_create_databases` and `auto_create_tables` are no longer configurable.
   Automatic database/table creation is always on.
 * Added the validation shorthands `min_length` and `max_length`.
